--- conflicted
+++ resolved
@@ -72,7 +72,6 @@
 
 
 def update_snow_state(
-<<<<<<< HEAD
     state: HydroState,
     precip: float,
     temp: float,
@@ -82,46 +81,7 @@
     """Update snow state and return rainfall produced."""
     rainfall, sn_solid, sn_liquid = snow_process(
         state.snow_solid, state.snow_liquid, precip, temp, day_fraction, params.snow
-=======
-    state: HydroState, precip: float, temp: float, params: HydroParams
-) -> tuple[HydroState, float]:
-    """Update snow state and return rainfall produced."""
-    rainfall, snowpack = snow_process(state.snowpack, precip, temp, params.snow)
-    return state._replace(snowpack=snowpack), rainfall
-
-
-def update_canopy_state(
-    state: HydroState, rainfall: float, evap: float, params: HydroParams
-) -> tuple[HydroState, float]:
-    """Update canopy state and return throughfall."""
-    throughfall, canopy = canopy_process(state.canopy, rainfall, evap, params.canopy)
-    return state._replace(canopy=canopy), throughfall
-
-
-def update_soil_state(
-    state: HydroState, water: float, params: HydroParams
-) -> tuple[HydroState, float, float]:
-    """Update soil state and return surface runoff and recharge."""
-    surface_runoff, recharge, soil = soil_process(state.soil, water, params.soil)
-    return state._replace(soil=soil), surface_runoff, recharge
-
-
-def update_groundwater_state(
-    state: HydroState, recharge: float, params: HydroParams
-) -> tuple[HydroState, float]:
-    """Update groundwater state and return baseflow."""
-    baseflow, gw = groundwater_process(state.groundwater, recharge, params.groundwater)
-    return state._replace(groundwater=gw), baseflow
-
-
-def snow_process(snowpack: float, precip: float, temp: float, params: SnowParams):
-    snowfall = jnp.where(temp <= params.melt_temp, precip, 0.0)
-    rainfall = jnp.where(temp > params.melt_temp, precip, 0.0)
-    melt = jnp.where(
-        temp > params.melt_temp,
-        jnp.minimum(snowpack, params.melt_rate * (temp - params.melt_temp)),
-        0.0,
->>>>>>> 5a58b46f
+
     )
     return state._replace(snow_solid=sn_solid, snow_liquid=sn_liquid), rainfall
 
