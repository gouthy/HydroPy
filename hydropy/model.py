--- conflicted
+++ resolved
@@ -69,29 +69,20 @@
     snow_liquid: float
     """Liquid water in the snowpack [mm]."""
 
-<<<<<<< HEAD
     skin: float
-=======
->>>>>>> 028771d6
+
     canopy: float
     soil: float
     groundwater: float
 
 
-<<<<<<< HEAD
-# ---------------------------------------------------------------------------
-# State update helpers
-# ---------------------------------------------------------------------------
-
-=======
->>>>>>> 028771d6
+
 def update_snow_state(
     state: HydroState,
     precip: float,
     temp: float,
     params: HydroParams,
     day_fraction: float = 1.0,
-<<<<<<< HEAD
 ) -> tuple[HydroState, float, float, float]:
     """Update snow state and return rainfall, snowfall and melt."""
     rain, snow_solid, snow_liquid, p_sn, r_sn = snow_process(
@@ -126,86 +117,7 @@
     )
     state = state._replace(skin=skin, canopy=canopy)
     return state, throughfall
-=======
-) -> tuple[HydroState, float]:
-    """Update snow state and return rainfall produced."""
-    rainfall, sn_solid, sn_liquid = snow_process(
-        state.snow_solid, state.snow_liquid, precip, temp, day_fraction, params.snow
-
-    )
-    return state._replace(snow_solid=sn_solid, snow_liquid=sn_liquid), rainfall
-
-
-def update_canopy_state(
-    state: HydroState, rainfall: float, evap: float, params: HydroParams
-) -> tuple[HydroState, float]:
-    """Update canopy state and return throughfall."""
-    throughfall, canopy = canopy_process(state.canopy, rainfall, evap, params.canopy)
-    return state._replace(canopy=canopy), throughfall
-
-
-def update_soil_state(
-    state: HydroState, water: float, params: HydroParams
-) -> tuple[HydroState, float, float]:
-    """Update soil state and return surface runoff and recharge."""
-    surface_runoff, recharge, soil = soil_process(state.soil, water, params.soil)
-    return state._replace(soil=soil), surface_runoff, recharge
-
-
-def update_groundwater_state(
-    state: HydroState, recharge: float, params: HydroParams
-) -> tuple[HydroState, float]:
-    """Update groundwater state and return baseflow."""
-    baseflow, gw = groundwater_process(state.groundwater, recharge, params.groundwater)
-    return state._replace(groundwater=gw), baseflow
-
-
-def snow_process(
-    snow_solid: float,
-    snow_liquid: float,
-    precip: float,
-    temp: float,
-    day_fraction: float,
-    params: SnowParams,
-) -> tuple[float, float, float]:
-    """Snow accumulation and melt.
-
-    Returns rainfall leaving the snowpack and updated solid and liquid stores.
-    """
-
-    # 1) diagnose snowfall fraction
-    frac_snow = (params.t_sn_max - temp) / (params.t_sn_max - params.t_sn_min)
-    frac_snow = jnp.clip(frac_snow, 0.0, 1.0)
-    P_sn = precip * frac_snow
-
-    # 2) potential melt using degree day factor
-    DDF = day_fraction * 8.3 + 0.7
-    melt_pot = DDF * (temp - params.t_melt)
-    melt_pot = jnp.maximum(0.0, melt_pot)
-
-    R_sn_raw = jnp.minimum(melt_pot, snow_solid + P_sn)
-
-    # 3) retain some melt as liquid water
-    max_liquid = params.f_snlq_max * (snow_solid + P_sn)
-    possible_retention = max_liquid - snow_liquid
-    F_snlq = jnp.clip(R_sn_raw, 0.0, possible_retention)
-    R_sn = R_sn_raw - F_snlq
-
-    # 4) update liquid snow storage
-    S_snlq_new = snow_liquid + F_snlq
-
-    # 5) refreezing if below melting temperature
-    refreeze = jnp.where(temp < params.t_melt, S_snlq_new, 0.0)
-    S_snlq_new = jnp.where(temp < params.t_melt, 0.0, S_snlq_new)
-
-    # 6) update solid snow storage
-    delta_solid = P_sn - R_sn + refreeze
-    S_sn_new = snow_solid + delta_solid
-
-    rainfall = (precip - P_sn) + R_sn
-
-    return rainfall, S_sn_new, S_snlq_new
->>>>>>> 028771d6
+
 
 
 def update_soil_state(
@@ -322,23 +234,16 @@
 
     def step(state: HydroState, inputs):
         p, e, t = inputs
-<<<<<<< HEAD
         state, _rain, p_sn, r_sn = update_snow_state(state, p, t, params)
         state, tf = update_skin_canopy_state(state, p, p_sn, r_sn, e, params)
-=======
-        state, rain = update_snow_state(state, p, t, params)
-        state, tf = update_canopy_state(state, rain, e, params)
->>>>>>> 028771d6
+
         state, surf, recharge = update_soil_state(state, tf, params)
         state, base = update_groundwater_state(state, recharge, params)
         runoff = surf + base
         return state, runoff
 
-<<<<<<< HEAD
     init = HydroState(0.0, 0.0, 0.0, 0.0, 0.0, 0.0)
-=======
-    init = HydroState(0.0, 0.0, 0.0, 0.0, 0.0)
->>>>>>> 028771d6
+
     _, runoff = jax.lax.scan(step, init, (precip, evap, temp))
     return runoff
 
