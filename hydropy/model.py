--- conflicted
+++ resolved
@@ -20,7 +20,6 @@
 
 
 class SnowParams(NamedTuple):
-<<<<<<< HEAD
     day_frac: float
     T_sn_min: float = 272.05
     T_sn_max: float = 276.45
@@ -29,26 +28,7 @@
 
 
 class CanopyParams(NamedTuple):
-=======
-    """Parameters for the snow module."""
-
-    t_sn_min: float
-    """Lower bound for snowfall diagnosis [K]."""
-
-    t_sn_max: float
-    """Upper bound for snowfall diagnosis [K]."""
-
-    t_melt: float
-    """Melting temperature [K]."""
-
-    f_snlq_max: float
-    """Maximum liquid snow fraction [–]."""
-
-
-class CanopyParams(NamedTuple):
-    """Parameters controlling skin and canopy interception."""
-
->>>>>>> a9f38dd4
+
     f_bare: float
     f_veg: float
     LAI: float
@@ -83,7 +63,6 @@
 
 
 class HydroState(NamedTuple):
-<<<<<<< HEAD
     S_sn: float
     S_snlq: float
     S_skin: float
@@ -210,64 +189,7 @@
         ** (1.0 / (1.0 + params.b)),
         S_so,
     )
-=======
-    """Current model state."""
-
-    snow_solid: float
-    """Solid snow storage [mm]."""
-
-    snow_liquid: float
-    """Liquid water in the snowpack [mm]."""
-
-    skin: float
-
-    canopy: float
-    soil: float
-    groundwater: float
-
-
-
-def update_snow_state(
-    state: HydroState,
-    precip: float,
-    temp: float,
-    params: HydroParams,
-    day_fraction: float = 1.0,
-) -> tuple[HydroState, float, float, float]:
-    """Update snow state and return rainfall, snowfall and melt."""
-    rain, snow_solid, snow_liquid, p_sn, r_sn = snow_process(
-        state.snow_solid,
-        state.snow_liquid,
-        precip,
-        temp,
-        day_fraction,
-        params.snow,
-    )
-    state = state._replace(snow_solid=snow_solid, snow_liquid=snow_liquid)
-    return state, rain, p_sn, r_sn
-
-
-def update_skin_canopy_state(
-    state: HydroState,
-    precip: float,
-    p_sn: float,
-    r_sn: float,
-    evap: float,
-    params: HydroParams,
-) -> tuple[HydroState, float]:
-    """Update skin and canopy stores and return throughfall."""
-    throughfall, skin, canopy = skin_canopy_process(
-        state.skin,
-        state.canopy,
-        precip,
-        p_sn,
-        r_sn,
-        evap,
-        params.canopy,
-    )
-    state = state._replace(skin=skin, canopy=canopy)
-    return state, throughfall
->>>>>>> a9f38dd4
+
 
     delta_sg = params.S_so_sg_max - params.S_so_sg_min
     c1 = jnp.where(
@@ -319,7 +241,6 @@
         0.0,
     )
 
-<<<<<<< HEAD
     cond_low = jnp.logical_or(S_so <= params.S_so_grmin, T_srf < 273.15)
     cond_mid = S_so <= params.S_so_grmax
     R_gr = jax.lax.select(
@@ -327,96 +248,7 @@
         0.0,
         jax.lax.select(cond_mid, R_gr_low, R_gr_low + R_gr_high),
     )
-=======
-
-def update_soil_state(
-    state: HydroState, water: float, params: HydroParams
-) -> tuple[HydroState, float, float]:
-    """Update soil state and return surface runoff and recharge."""
-    surface_runoff, recharge, soil = soil_process(state.soil, water, params.soil)
-    return state._replace(soil=soil), surface_runoff, recharge
-
-
-def update_groundwater_state(
-    state: HydroState, recharge: float, params: HydroParams
-) -> tuple[HydroState, float]:
-    """Update groundwater state and return baseflow."""
-    baseflow, gw = groundwater_process(state.groundwater, recharge, params.groundwater)
-    return state._replace(groundwater=gw), baseflow
-
-
-# ---------------------------------------------------------------------------
-# Process representations
-# ---------------------------------------------------------------------------
-
-def snow_process(
-    snow_solid: float,
-    snow_liquid: float,
-    precip: float,
-    temp: float,
-    day_fraction: float,
-    params: SnowParams,
-) -> tuple[float, float, float, float, float]:
-    """Snow accumulation and melt.
-
-    Returns rainfall, updated solid & liquid stores, snowfall, and melt.
-    """
-    frac_snow = (params.t_sn_max - temp) / (params.t_sn_max - params.t_sn_min)
-    frac_snow = jnp.clip(frac_snow, 0.0, 1.0)
-    p_sn = precip * frac_snow
-
-    DDF = day_fraction * 8.3 + 0.7
-    melt_pot = DDF * (temp - params.t_melt)
-    melt_pot = jnp.maximum(0.0, melt_pot)
-
-    r_sn_raw = jnp.minimum(melt_pot, snow_solid + p_sn)
-
-    max_liquid = params.f_snlq_max * (snow_solid + p_sn)
-    possible_retention = max_liquid - snow_liquid
-    f_snlq = jnp.clip(r_sn_raw, 0.0, possible_retention)
-    r_sn = r_sn_raw - f_snlq
-
-    snow_liquid_new = snow_liquid + f_snlq
-    refreeze = jnp.where(temp < params.t_melt, snow_liquid_new, 0.0)
-    snow_liquid_new = jnp.where(temp < params.t_melt, 0.0, snow_liquid_new)
-
-    delta_solid = p_sn - r_sn + refreeze
-    snow_solid_new = snow_solid + delta_solid
-
-    rainfall = (precip - p_sn) + r_sn
-
-    return rainfall, snow_solid_new, snow_liquid_new, p_sn, r_sn
-
-
-def skin_canopy_process(
-    skin: float,
-    canopy: float,
-    precip: float,
-    p_sn: float,
-    r_sn: float,
-    evap: float,
-    params: CanopyParams,
-) -> tuple[float, float, float]:
-    """Skin and canopy water balance."""
-    p_ra = precip - p_sn
-
-    def _component(storage, frac, lai):
-        if frac <= 0.0:
-            return 0.0, 0.0, 0.0
-        s_norm = storage / frac
-        s_max = params.cap0 * lai
-        avail = s_norm + p_ra + r_sn
-        f_wet = jnp.where(s_max > 0.0, jnp.minimum(1.0, avail / s_max), 0.0)
-        e_norm = jnp.minimum(avail, evap * f_wet)
-        r_norm = jnp.maximum(0.0, avail - e_norm - s_max)
-        s_norm_new = jnp.minimum(s_max, avail - e_norm)
-        return s_norm_new * frac, e_norm * frac, r_norm * frac
-
-    s_skin_new, _e_skin, r_skin = _component(skin, params.f_bare, 1.0)
-    s_can_new, _e_can, r_can = _component(canopy, params.f_veg, params.LAI)
-    r_tr = r_skin + r_can
-    return r_tr, s_skin_new, s_can_new
->>>>>>> a9f38dd4
+
 
     dS_so = R_tr - R_srf - R_gr - E_T - E_bs
     S_so_new = S_so + dS_so
@@ -437,7 +269,6 @@
     return baseflow, gw
 
 
-<<<<<<< HEAD
 # --- state update wrappers -------------------------------------------------
 
 def update_snow_state(state: HydroState, P: float, T: float, params: HydroParams):
@@ -503,20 +334,12 @@
     evap: jnp.ndarray,
     temp: jnp.ndarray,
     params: HydroParams,
-=======
-# ---------------------------------------------------------------------------
-# Main model
-# ---------------------------------------------------------------------------
-
-def _single_cell_model(
-    precip: jnp.ndarray, evap: jnp.ndarray, temp: jnp.ndarray, params: HydroParams
->>>>>>> a9f38dd4
+
 ) -> jnp.ndarray:
     _require_jax()
 
     def step(state: HydroState, inputs):
         p, e, t = inputs
-<<<<<<< HEAD
         state, snow = update_snow_state(state, p, t, params)
         state, canopy = update_canopy_state(state, p, snow, e, params)
         state, surf, recharge = update_soil_state(state, p, t, e, snow, canopy, params)
@@ -525,31 +348,17 @@
         return state, runoff
 
     init = HydroState(0.0, 0.0, 0.0, 0.0, 0.0, 0.0)
-=======
-        state, _rain, p_sn, r_sn = update_snow_state(state, p, t, params)
-        state, tf = update_skin_canopy_state(state, p, p_sn, r_sn, e, params)
-
-        state, surf, recharge = update_soil_state(state, tf, params)
-        state, base = update_groundwater_state(state, recharge, params)
-        runoff = surf + base
-        return state, runoff
-
-    init = HydroState(0.0, 0.0, 0.0, 0.0, 0.0, 0.0)
-
->>>>>>> a9f38dd4
+
     _, runoff = jax.lax.scan(step, init, (precip, evap, temp))
     return runoff
 
 
 def hydrologic_model(
-<<<<<<< HEAD
     precip: jnp.ndarray,
     evap: jnp.ndarray,
     temp: jnp.ndarray,
     params: HydroParams,
-=======
-    precip: jnp.ndarray, evap: jnp.ndarray, temp: jnp.ndarray, params: HydroParams
->>>>>>> a9f38dd4
+
 ) -> jnp.ndarray:
     """Run distributed hydrologic model.
 
