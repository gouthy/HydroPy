# HydroPy

HydroPy is a minimal collection of hydrologic utilities built around
<<<<<<< HEAD
[JAX](https://github.com/google/jax). It contains a simple empirical
rainfall--runoff model as well as a lightweight process-based model
including snow, canopy, soil and groundwater components for distributed
simulations.
=======
[JAX](https://github.com/google/jax). It started with a simple bucket
rainfall–runoff model but now also includes a more physically motivated
workflow made up of snow, canopy, soil and groundwater processes.
>>>>>>> 85637b06

## Installation

Install the package (and JAX) with pip:

```bash
pip install -e .
```

Depending on your platform you may need to install `jax` and `jaxlib`
manually. See the [JAX installation guide](https://github.com/google/jax#installation)
for details.

## Usage

```python
import jax.numpy as jnp
<<<<<<< HEAD
from hydropy import RRParams, rainfall_runoff

precip = jnp.array([1.0, 0.5, 0.0])
evap = jnp.array([0.2, 0.2, 0.2])
params = RRParams(capacity=2.0, evap_coeff=1.0)

runoff = rainfall_runoff(precip, evap, params)
print(runoff)
```

The process-based model operates on 2-D arrays representing time and
multiple grid cells:

```python
import jax.numpy as jnp
from hydropy import (
=======
from hydropy import (
    HydroParams,
>>>>>>> 85637b06
    SnowParams,
    CanopyParams,
    SoilParams,
    GroundwaterParams,
<<<<<<< HEAD
    HydroParams,
    hydrologic_model,
)

# three timesteps for two cells
precip = jnp.ones((3, 2))
temp = jnp.zeros((3, 2))
evap = jnp.full((3, 2), 0.2)

params = HydroParams(
    snow=SnowParams(),
    canopy=CanopyParams(),
    soil=SoilParams(),
    groundwater=GroundwaterParams(),
)

runoff = hydrologic_model(precip, temp, evap, params)
=======
    hydrologic_model,
)

precip = jnp.array([1.0, 0.5, 0.0])
temp = jnp.array([1.0, -1.0, 2.0])

params = HydroParams(
    snow=SnowParams(melt_temp=0.0, melt_rate=1.0),
    canopy=CanopyParams(capacity=0.2),
    soil=SoilParams(field_capacity=1.0, percolation_rate=0.1),
    groundwater=GroundwaterParams(baseflow_coeff=0.05),
)

runoff = hydrologic_model(precip, temp, params)
>>>>>>> 85637b06
print(runoff)
```

## Development

Run the tests with:

```bash
pytest -q
```<|MERGE_RESOLUTION|>--- conflicted
+++ resolved
@@ -1,16 +1,10 @@
 # HydroPy
 
 HydroPy is a minimal collection of hydrologic utilities built around
-<<<<<<< HEAD
 [JAX](https://github.com/google/jax). It contains a simple empirical
 rainfall--runoff model as well as a lightweight process-based model
 including snow, canopy, soil and groundwater components for distributed
 simulations.
-=======
-[JAX](https://github.com/google/jax). It started with a simple bucket
-rainfall–runoff model but now also includes a more physically motivated
-workflow made up of snow, canopy, soil and groundwater processes.
->>>>>>> 85637b06
 
 ## Installation
 
@@ -28,7 +22,6 @@
 
 ```python
 import jax.numpy as jnp
-<<<<<<< HEAD
 from hydropy import RRParams, rainfall_runoff
 
 precip = jnp.array([1.0, 0.5, 0.0])
@@ -45,15 +38,11 @@
 ```python
 import jax.numpy as jnp
 from hydropy import (
-=======
-from hydropy import (
-    HydroParams,
->>>>>>> 85637b06
+
     SnowParams,
     CanopyParams,
     SoilParams,
     GroundwaterParams,
-<<<<<<< HEAD
     HydroParams,
     hydrologic_model,
 )
@@ -71,22 +60,7 @@
 )
 
 runoff = hydrologic_model(precip, temp, evap, params)
-=======
-    hydrologic_model,
-)
 
-precip = jnp.array([1.0, 0.5, 0.0])
-temp = jnp.array([1.0, -1.0, 2.0])
-
-params = HydroParams(
-    snow=SnowParams(melt_temp=0.0, melt_rate=1.0),
-    canopy=CanopyParams(capacity=0.2),
-    soil=SoilParams(field_capacity=1.0, percolation_rate=0.1),
-    groundwater=GroundwaterParams(baseflow_coeff=0.05),
-)
-
-runoff = hydrologic_model(precip, temp, params)
->>>>>>> 85637b06
 print(runoff)
 ```
 
