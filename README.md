# HydroPy

<<<<<<< HEAD
HydroPy is a small set of hydrologic utilities built around
[**JAX**](https://github.com/google/jax). It provides a distributed,
process‑based hydrologic model composed of simple snow, canopy, soil and
groundwater components.
=======
HydroPy is a minimal collection of hydrologic utilities built around
[JAX](https://github.com/google/jax). It includes a small distributed
hydrologic model with snow, canopy, soil and groundwater processes.

>>>>>>> f155442b

## Installation

Install the package (and JAX) with pip:

```bash
pip install -e .
```

Depending on your platform you may need to install `jax` and `jaxlib`
manually. See the [JAX installation guide](https://github.com/google/jax#installation)
for details.

## Usage

```python
import jax.numpy as jnp
from hydropy import (
    SnowParams,
    CanopyParams,
    SoilParams,
    GroundwaterParams,
    HydroParams,
    hydrologic_model,
)

<<<<<<< HEAD
# Example for two locations and three time steps
precip = jnp.array([
    [1.0, 0.5],
    [0.2, 0.1],
    [0.0, 0.0],
])
temp = jnp.array([
    [1.0, -1.0],
    [2.0, 0.0],
    [1.5, 1.0],
])
evap = jnp.full_like(precip, 0.1)

params = HydroParams(
    snow=SnowParams(melt_temp=0.0, melt_rate=1.0),
    canopy=CanopyParams(capacity=1.0, drip_coeff=0.1, evaporation_coeff=1.0),
    soil=SoilParams(capacity=2.0, percolation_rate=0.5, evap_coeff=1.0),
    groundwater=GroundwaterParams(recession_coeff=0.3),
)

runoff = hydrologic_model(precip, temp, evap, params)
print(runoff)
```

The model operates on arrays with shape `(time, n_locations)` and returns
runoff with the same shape.

=======
# time x n_cells arrays
precip = jnp.array([[1.0, 0.5], [0.3, 0.2], [0.0, 0.1]])
temp = jnp.array([[1.0, -1.0], [2.0, 0.5], [1.5, -0.5]])

params = HydroParams(
    snow=SnowParams(melt_temp=0.0, melt_rate=1.0),
    canopy=CanopyParams(capacity=1.0, evap_coeff=0.1),
    soil=SoilParams(field_capacity=1.0, percolation_coeff=0.1),
    groundwater=GroundwaterParams(baseflow_coeff=0.05),
)

runoff = hydrologic_model(precip, temp, params)
print(runoff)
```

>>>>>>> f155442b
## Development

Run the tests with:

```bash
pytest -q
```<|MERGE_RESOLUTION|>--- conflicted
+++ resolved
@@ -1,16 +1,10 @@
 # HydroPy
 
-<<<<<<< HEAD
 HydroPy is a small set of hydrologic utilities built around
 [**JAX**](https://github.com/google/jax). It provides a distributed,
 process‑based hydrologic model composed of simple snow, canopy, soil and
 groundwater components.
-=======
-HydroPy is a minimal collection of hydrologic utilities built around
-[JAX](https://github.com/google/jax). It includes a small distributed
-hydrologic model with snow, canopy, soil and groundwater processes.
 
->>>>>>> f155442b
 
 ## Installation
 
@@ -37,7 +31,6 @@
     hydrologic_model,
 )
 
-<<<<<<< HEAD
 # Example for two locations and three time steps
 precip = jnp.array([
     [1.0, 0.5],
@@ -65,23 +58,7 @@
 The model operates on arrays with shape `(time, n_locations)` and returns
 runoff with the same shape.
 
-=======
-# time x n_cells arrays
-precip = jnp.array([[1.0, 0.5], [0.3, 0.2], [0.0, 0.1]])
-temp = jnp.array([[1.0, -1.0], [2.0, 0.5], [1.5, -0.5]])
 
-params = HydroParams(
-    snow=SnowParams(melt_temp=0.0, melt_rate=1.0),
-    canopy=CanopyParams(capacity=1.0, evap_coeff=0.1),
-    soil=SoilParams(field_capacity=1.0, percolation_coeff=0.1),
-    groundwater=GroundwaterParams(baseflow_coeff=0.05),
-)
-
-runoff = hydrologic_model(precip, temp, params)
-print(runoff)
-```
-
->>>>>>> f155442b
 ## Development
 
 Run the tests with:
